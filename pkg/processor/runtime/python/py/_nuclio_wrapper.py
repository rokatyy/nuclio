--- conflicted
+++ resolved
@@ -125,13 +125,9 @@
         # initialize flags
         self._is_drain_needed = False
         self._is_termination_needed = False
-<<<<<<< HEAD
-        self._is_waiting_for_event = False
         self.discard_events = False
-=======
 
         self._event_message_length_task = None
->>>>>>> 5100ad36
 
     async def serve_requests(self, num_requests=None):
         """Read event from socket, send out reply"""
@@ -233,46 +229,9 @@
                 raise
 
     def _register_to_signal(self):
-<<<<<<< HEAD
-        signal.signal(signal.SIGUSR1, self._on_termination_signal)
-        signal.signal(signal.SIGUSR2, self._on_drain_signal)
-        signal.signal(signal.SIGCONT, self._on_continue_signal)
-
-    def _on_drain_signal(self, signal_number, frame):
-        self._logger.debug_with('Received signal, calling draining callback',
-                                signal=signal.Signals(signal_number).name)
-
-        if self._is_waiting_for_event:
-            self._logger.debug('Wrapper is waiting for an event, calling drain handler')
-
-            # call the drain handler here as the event loop is stuck waiting for an event
-            self._call_drain_handler()
-        else:
-            self._logger.debug('Wrapper is handling an event, setting drain flag to true')
-
-            # set the flag to true so the event loop will call the drain handler
-            # after the current event is handled
-            self._is_drain_needed = True
-
-    def _on_termination_signal(self, signal_number, frame):
-        self._logger.debug_with('Received signal, calling termination callback',
-                                signal=signal.Signals(signal_number).name)
-
-        if self._is_waiting_for_event:
-            self._logger.debug('Wrapper is waiting for an event, calling termination handler')
-
-            # call the termination handler here as the event loop is stuck waiting for an event
-            self._call_termination_handler()
-        else:
-            self._logger.debug('Wrapper is handling an event, setting termination flag to true')
-
-            # set the flag to true so the event loop will call the termination handler
-            # after the current event is handled
-            self._is_termination_needed = True
-=======
         on_termination_signal = functools.partial(self._on_termination_signal, Constants.termination_signal.name)
         on_drain_signal = functools.partial(self._on_drain_signal, Constants.drain_signal.name)
-
+        on_continue_signal = functools.partial(self._on_continue_signal, Constants.continue_signal.name)
         asyncio.get_running_loop().add_signal_handler(Constants.termination_signal, on_termination_signal)
         asyncio.get_running_loop().add_signal_handler(Constants.drain_signal, on_drain_signal)
 
@@ -289,7 +248,6 @@
         # if serving loop is waiting for an event, unblock this operation to allow the termination callback to be called
         if self._event_message_length_task:
             self._event_message_length_task.cancel()
->>>>>>> 5100ad36
 
     def _on_continue_signal(self, signal_number, frame):
         self._logger.debug_with('Received continue signal',
